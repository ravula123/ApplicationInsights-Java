--- conflicted
+++ resolved
@@ -70,11 +70,7 @@
     def agentArtifactId = project(":agent").jar.baseName
     def loggerArtifactId = project(":ApplicationInsightsInternalLogger").jar.baseName
     p.dependencies = p.dependencies.findAll { dep ->
-<<<<<<< HEAD
-        dep.artifactId != agentArtifactId && dep.artifactId != loggerArtifactId &&
-=======
-        dep.scope == "test" || dep.artifactId != agentArtifactId &&
->>>>>>> 754c76fd
+        dep.scope == "test" || dep.artifactId != agentArtifactId && dep.artifactId != loggerArtifactId &&
                 !(dep.groupId in ['org.apache.http', 'org.apache.commons', 'commons-io',
                                   'org.apache.httpcomponents'])
     }

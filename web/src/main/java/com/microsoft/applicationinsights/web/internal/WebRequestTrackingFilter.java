/*
 * ApplicationInsights-Java
 * Copyright (c) Microsoft Corporation
 * All rights reserved.
 *
 * MIT License
 * Permission is hereby granted, free of charge, to any person obtaining a copy of this
 * software and associated documentation files (the ""Software""), to deal in the Software
 * without restriction, including without limitation the rights to use, copy, modify, merge,
 * publish, distribute, sublicense, and/or sell copies of the Software, and to permit
 * persons to whom the Software is furnished to do so, subject to the following conditions:
 * The above copyright notice and this permission notice shall be included in all copies or
 * substantial portions of the Software.
 * THE SOFTWARE IS PROVIDED *AS IS*, WITHOUT WARRANTY OF ANY KIND, EXPRESS OR IMPLIED,
 * INCLUDING BUT NOT LIMITED TO THE WARRANTIES OF MERCHANTABILITY, FITNESS FOR A PARTICULAR
 * PURPOSE AND NONINFRINGEMENT. IN NO EVENT SHALL THE AUTHORS OR COPYRIGHT HOLDERS BE LIABLE
 * FOR ANY CLAIM, DAMAGES OR OTHER LIABILITY, WHETHER IN AN ACTION OF CONTRACT, TORT OR
 * OTHERWISE, ARISING FROM, OUT OF OR IN CONNECTION WITH THE SOFTWARE OR THE USE OR OTHER
 * DEALINGS IN THE SOFTWARE.
 */

package com.microsoft.applicationinsights.web.internal;

import com.microsoft.applicationinsights.TelemetryClient;
import com.microsoft.applicationinsights.TelemetryConfiguration;
import com.microsoft.applicationinsights.agent.internal.coresync.impl.AgentTLS;
import com.microsoft.applicationinsights.common.CommonUtils;
import com.microsoft.applicationinsights.extensibility.ContextInitializer;
import com.microsoft.applicationinsights.internal.agent.AgentConnector;
import com.microsoft.applicationinsights.internal.config.WebReflectionUtils;
import com.microsoft.applicationinsights.internal.logger.InternalLogger;
import com.microsoft.applicationinsights.internal.util.ThreadLocalCleaner;
import com.microsoft.applicationinsights.web.extensibility.initializers.WebAppNameContextInitializer;
import com.microsoft.applicationinsights.web.internal.httputils.AIHttpServletListener;
import com.microsoft.applicationinsights.web.internal.httputils.ApplicationInsightsServletExtractor;
import com.microsoft.applicationinsights.web.internal.httputils.HttpServerHandler;
import javax.servlet.AsyncContext;
import javax.servlet.DispatcherType;
import org.apache.commons.lang3.StringUtils;
import org.apache.commons.lang3.exception.ExceptionUtils;
import org.apache.commons.lang3.time.StopWatch;

import javax.servlet.Filter;
import javax.servlet.FilterChain;
import javax.servlet.FilterConfig;
import javax.servlet.ServletContext;
import javax.servlet.ServletException;
import javax.servlet.ServletRequest;
import javax.servlet.ServletResponse;
import javax.servlet.http.HttpServletRequest;
import javax.servlet.http.HttpServletResponse;
import java.io.IOException;
import java.net.URL;
import java.net.URLClassLoader;
import java.util.LinkedList;
import java.util.List;

/**
 * Created by yonisha on 2/2/2015.
 * <p>You may choose to override the urlPatterns using web.xml</p>
 * <p>For example:</p>
 *
 * {@code
 *  <filter-mapping>
 *      <!-- you must use the same filterName -->
 *      <filter-name>ApplicationInsightsWebFilter</filter-name>
 *      <url-pattern>/onlyTrackThisPath/*</url-pattern>
 *  </filter-mapping>
 * }
 */
public final class WebRequestTrackingFilter implements Filter {
    static {
        WebReflectionUtils.initialize();
    }
    // region Members
    // Visible for testing
    final static String FILTER_NAME = "ApplicationInsightsWebFilter";
    private final static String WEB_INF_FOLDER = "WEB-INF/";

    private WebModulesContainer<HttpServletRequest, HttpServletResponse> webModulesContainer;
    private TelemetryClient telemetryClient;
    private String key;
    private boolean agentIsUp = false;
    private final List<ThreadLocalCleaner> cleaners = new LinkedList<ThreadLocalCleaner>();
    private String appName;
    private static final String AGENT_LOCATOR_INTERFACE_NAME = "com.microsoft.applicationinsights."
        + "agent.internal.coresync.AgentNotificationsHandler";
    private String filterName = FILTER_NAME;

    /**
     * Utility handler used to instrument request start and end
     */
    HttpServerHandler<HttpServletRequest, HttpServletResponse> handler;

    // endregion Members

    // region Public

    /**
     * Processing the given request and response.
     *
     * @param req The servlet request.
     * @param res The servlet response.
     * @param chain The filters chain
     * @throws IOException Exception that can be thrown from invoking the filters chain.
     * @throws ServletException Exception that can be thrown from invoking the filters chain.
     */
    public void doFilter(ServletRequest req, ServletResponse res, FilterChain chain) throws IOException, ServletException {
        if (req instanceof  HttpServletRequest && res instanceof HttpServletResponse) {
            HttpServletRequest httpRequest = (HttpServletRequest) req;
            HttpServletResponse httpResponse = (HttpServletResponse) res;
            setKeyOnTLS(key);
            RequestTelemetryContext requestTelemetryContext = handler.handleStart(httpRequest, httpResponse);
            AIHttpServletListener aiHttpServletListener = new AIHttpServletListener(handler, requestTelemetryContext);
            try {
                chain.doFilter(httpRequest, httpResponse);
            } catch (ServletException | IOException | RuntimeException e) {
                handler.handleException(e);
                throw e;
<<<<<<< HEAD
            }
            if (httpRequest.isAsyncStarted()) {
                InternalLogger.INSTANCE.trace("FILTER ("+this.toString()+"): ASYNC -- ADDING LISTENER");
                AsyncContext context = httpRequest.getAsyncContext();
                context.addListener(aiHttpServletListener, httpRequest, httpResponse);
            } else {
                // In some cases filter can be called twice based on Web Servers while handling
                // async requests. We should only process a request once.
                if (!DispatcherType.ASYNC.equals(httpRequest.getDispatcherType())) {
                    handler.handleEnd(httpRequest, httpResponse, requestTelemetryContext);
=======
            } finally {
                if (httpRequest.isAsyncStarted()) {
                    AsyncContext context = httpRequest.getAsyncContext();
                    context.addListener(aiHttpServletListener, httpRequest, httpResponse);
                } else {
                    // In some cases filter can be called twice based on Web Servers while handling
                    // async requests. We should only process a request once.
                    if (!DispatcherType.ASYNC.equals(httpRequest.getDispatcherType())) {
                        handler.handleEnd(httpRequest, httpResponse, requestTelemetryContext);
                    }
>>>>>>> 79365ab3
                }
                setKeyOnTLS(null);
            }
        } else {
            // we are only interested in Http Requests. Keep all other untouched.
            chain.doFilter(req, res);
        }
    }

    public WebRequestTrackingFilter(String appName) {
        this.appName = appName;
    }

    /**
     * Initializes the filter from the given config.
     *
     * @param config The filter configuration.
     */
    public void init(FilterConfig config) {
        try {
            String appName = extractAppName(config.getServletContext());
            initializeAgentIfAvailable(config);
            TelemetryConfiguration configuration = TelemetryConfiguration.getActive();
            if (configuration == null) {
                InternalLogger.INSTANCE.error(
                    "Java SDK configuration cannot be null. Web request tracking filter will be disabled.");
                return;
            }
            configureWebAppNameContextInitializer(appName, configuration);
            telemetryClient = new TelemetryClient(configuration);
            webModulesContainer = new WebModulesContainer<>(configuration);
            // Todo: Should we provide this via dependency injection? Can there be a scenario where user
            // can provide his own handler?
            handler = new HttpServerHandler<>(new ApplicationInsightsServletExtractor(), webModulesContainer,
                                                cleaners, telemetryClient);
            if (StringUtils.isNotEmpty(config.getFilterName())) {
                this.filterName = config.getFilterName();
            }
        } catch (Exception e) {
            String filterName = this.getClass().getSimpleName();
            InternalLogger.INSTANCE.info(
                "Application Insights filter %s has failed to initialized.\n" +
                    "Web request tracking filter will be disabled. Exception: %s", filterName, ExceptionUtils.getStackTrace(e));
        }
    }

    private void configureWebAppNameContextInitializer(String appName, TelemetryConfiguration configuration) {
        for (ContextInitializer ci : configuration.getContextInitializers()) {
            if (ci instanceof WebAppNameContextInitializer) {
                ((WebAppNameContextInitializer)ci).setAppName(appName);
                return;
            }
        }
    }

    /**
     * Destroy the filter by releases resources.
     */
    public void destroy() {}

    // endregion Public

    // region Private

    private void setKeyOnTLS(String key) {
        if (agentIsUp) {
            try {
                AgentTLS.setTLSKey(key);
            } catch (ThreadDeath td) {
                throw td;
            } catch (Throwable e) {
                try {
                    if (e instanceof ClassNotFoundException ||
                        e instanceof NoClassDefFoundError) {
                        // This means that the Agent is not present and therefore we will stop trying
                        agentIsUp = false;
                        InternalLogger.INSTANCE.error("setKeyOnTLS: Failed to find AgentTLS: '%s'",
                            ExceptionUtils.getStackTrace(e));
                    }
                } catch (ThreadDeath td) {
                    throw td;
                } catch (Throwable t2) {
                    // chomp
                }
            }
        }
    }

    public WebRequestTrackingFilter() {
    }

    private synchronized void initializeAgentIfAvailable(FilterConfig filterConfig) {
        StopWatch sw = StopWatch.createStarted();
        //If Agent Jar is not present in the class path skip the process
        if (!CommonUtils.isClassPresentOnClassPath(AGENT_LOCATOR_INTERFACE_NAME,
            this.getClass().getClassLoader())) {
            InternalLogger.INSTANCE.info("Agent was not found. Skipping the agent registration in %.3fms", sw.getNanoTime()/1_000_000.0);
            return;
        }

        try {
            ServletContext context = filterConfig.getServletContext();
            String name = extractAppName(context);
            String key = registerWebApp(appName);
            setKey(key);
            InternalLogger.INSTANCE.info("Successfully registered the filter '%s' in %.3fms. appName=%s",
                this.filterName, sw.getNanoTime()/1_000_000.0, name);
        } catch (ThreadDeath td) {
            throw td;
        } catch (Throwable t) {
            try {
                InternalLogger.INSTANCE.error("Failed to register '%s', exception: '%s'",
                    this.filterName, ExceptionUtils.getStackTrace(t));
            } catch (ThreadDeath td) {
                throw td;
            } catch (Throwable t2) {
                // chomp
            }
        }
    }

    private String registerWebApp(String name) {
        String key = null;

        if (!CommonUtils.isNullOrEmpty(name)) {
            InternalLogger.INSTANCE.info("Registering WebApp with name '%s'", name);
            AgentConnector.RegistrationResult result = AgentConnector.INSTANCE.register(this.getClass().getClassLoader(), name);
            if (result == null) {
                InternalLogger.INSTANCE.error("Did not get a result when registered '%s'. "
                    + "No way to have RDD telemetries for this WebApp", name);
            }
            key = result.getKey();

            if (CommonUtils.isNullOrEmpty(key)) {
                InternalLogger.INSTANCE.error("Key for '%s' key is null'. "
                    + "No way to have RDD telemetries for this WebApp", name);
            } else {
                if (result.getCleaner() != null) {
                    cleaners.add(result.getCleaner());
                }
                InternalLogger.INSTANCE.info("Registered WebApp '%s' key='%s'", name, key);
            }
        } else {
            InternalLogger.INSTANCE.error("WebApp name is not found, unable to register WebApp");
        }
        return key;
    }

    private String extractAppName(ServletContext context) {
        if (appName != null) {
            return appName;
        }
        String name = null;
        try {
            String contextPath = context.getContextPath();
            if (CommonUtils.isNullOrEmpty(contextPath)) {
                URL[] jarPaths = ((URLClassLoader) (this.getClass().getClassLoader())).getURLs();
                for (URL url : jarPaths) {
                    String urlPath = url.getPath();
                    int index = urlPath.lastIndexOf(WEB_INF_FOLDER);
                    if (index != -1) {
                        urlPath = urlPath.substring(0, index);
                        String[] parts = urlPath.split("/");
                        if (parts.length > 0) {
                            name = parts[parts.length - 1];
                            break;
                        }
                    }
                }
            } else {
                name = contextPath.substring(1);
            }
        } catch (ThreadDeath td) {
            throw td;
        } catch (Throwable t) {
            try {
                InternalLogger.INSTANCE.error("Exception while fetching WebApp name: '%s'", ExceptionUtils.getStackTrace(t));
            } catch (ThreadDeath td) {
                throw td;
            } catch (Throwable t2) {
                // chomp
            }
        }
        appName = name;
        return name;
    }

    private void setKey(String key) {
        if (CommonUtils.isNullOrEmpty(key)) {
            agentIsUp = false;
            this.key = key;
            return;
        }

        try {
            AgentTLS.getTLSKey();
            agentIsUp = true;
            this.key = key;
        } catch (ThreadDeath td) {
            throw td;
        } catch (Throwable throwable) {
            try {
                agentIsUp = false;
                this.key = null;
                InternalLogger.INSTANCE.error("setKey: Failed to find AgentTLS, Exception : %s", ExceptionUtils.getStackTrace(throwable));
            } catch (ThreadDeath td) {
                throw td;
            } catch (Throwable t2) {
                // chomp
            }
        }
    }
}<|MERGE_RESOLUTION|>--- conflicted
+++ resolved
@@ -117,18 +117,6 @@
             } catch (ServletException | IOException | RuntimeException e) {
                 handler.handleException(e);
                 throw e;
-<<<<<<< HEAD
-            }
-            if (httpRequest.isAsyncStarted()) {
-                InternalLogger.INSTANCE.trace("FILTER ("+this.toString()+"): ASYNC -- ADDING LISTENER");
-                AsyncContext context = httpRequest.getAsyncContext();
-                context.addListener(aiHttpServletListener, httpRequest, httpResponse);
-            } else {
-                // In some cases filter can be called twice based on Web Servers while handling
-                // async requests. We should only process a request once.
-                if (!DispatcherType.ASYNC.equals(httpRequest.getDispatcherType())) {
-                    handler.handleEnd(httpRequest, httpResponse, requestTelemetryContext);
-=======
             } finally {
                 if (httpRequest.isAsyncStarted()) {
                     AsyncContext context = httpRequest.getAsyncContext();
@@ -139,7 +127,6 @@
                     if (!DispatcherType.ASYNC.equals(httpRequest.getDispatcherType())) {
                         handler.handleEnd(httpRequest, httpResponse, requestTelemetryContext);
                     }
->>>>>>> 79365ab3
                 }
                 setKeyOnTLS(null);
             }

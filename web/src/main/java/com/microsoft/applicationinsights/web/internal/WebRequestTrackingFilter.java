/*
 * ApplicationInsights-Java
 * Copyright (c) Microsoft Corporation
 * All rights reserved.
 *
 * MIT License
 * Permission is hereby granted, free of charge, to any person obtaining a copy of this
 * software and associated documentation files (the ""Software""), to deal in the Software
 * without restriction, including without limitation the rights to use, copy, modify, merge,
 * publish, distribute, sublicense, and/or sell copies of the Software, and to permit
 * persons to whom the Software is furnished to do so, subject to the following conditions:
 * The above copyright notice and this permission notice shall be included in all copies or
 * substantial portions of the Software.
 * THE SOFTWARE IS PROVIDED *AS IS*, WITHOUT WARRANTY OF ANY KIND, EXPRESS OR IMPLIED,
 * INCLUDING BUT NOT LIMITED TO THE WARRANTIES OF MERCHANTABILITY, FITNESS FOR A PARTICULAR
 * PURPOSE AND NONINFRINGEMENT. IN NO EVENT SHALL THE AUTHORS OR COPYRIGHT HOLDERS BE LIABLE
 * FOR ANY CLAIM, DAMAGES OR OTHER LIABILITY, WHETHER IN AN ACTION OF CONTRACT, TORT OR
 * OTHERWISE, ARISING FROM, OUT OF OR IN CONNECTION WITH THE SOFTWARE OR THE USE OR OTHER
 * DEALINGS IN THE SOFTWARE.
 */

package com.microsoft.applicationinsights.web.internal;

import com.microsoft.applicationinsights.TelemetryClient;
import com.microsoft.applicationinsights.TelemetryConfiguration;
import com.microsoft.applicationinsights.agent.internal.coresync.impl.AgentTLS;
import com.microsoft.applicationinsights.common.CommonUtils;
import com.microsoft.applicationinsights.extensibility.ContextInitializer;
import com.microsoft.applicationinsights.internal.agent.AgentConnector;
import com.microsoft.applicationinsights.internal.config.WebReflectionUtils;
import com.microsoft.applicationinsights.internal.logger.InternalLogger;
import com.microsoft.applicationinsights.internal.util.ThreadLocalCleaner;
import com.microsoft.applicationinsights.web.extensibility.initializers.WebAppNameContextInitializer;
import com.microsoft.applicationinsights.web.internal.httputils.AIHttpServletListener;
import com.microsoft.applicationinsights.web.internal.httputils.ApplicationInsightsServletExtractor;
import com.microsoft.applicationinsights.web.internal.httputils.HttpServerHandler;
import javax.servlet.AsyncContext;
import javax.servlet.DispatcherType;
import org.apache.commons.lang3.StringUtils;
import org.apache.commons.lang3.exception.ExceptionUtils;
import org.apache.commons.lang3.time.StopWatch;

import javax.servlet.Filter;
import javax.servlet.FilterChain;
import javax.servlet.FilterConfig;
import javax.servlet.ServletContext;
import javax.servlet.ServletException;
import javax.servlet.ServletRequest;
import javax.servlet.ServletResponse;
import javax.servlet.http.HttpServletRequest;
import javax.servlet.http.HttpServletResponse;
import java.io.IOException;
import java.net.URL;
import java.net.URLClassLoader;
import java.util.LinkedList;
import java.util.List;

/**
 * Created by yonisha on 2/2/2015.
 * <p>You may choose to override the urlPatterns using web.xml</p>
 * <p>For example:</p>
 *
 * {@code
 *  <filter-mapping>
 *      <!-- you must use the same filterName -->
 *      <filter-name>ApplicationInsightsWebFilter</filter-name>
 *      <url-pattern>/onlyTrackThisPath/*</url-pattern>
 *  </filter-mapping>
 * }
 */
public final class WebRequestTrackingFilter implements Filter {
    static {
        WebReflectionUtils.initialize();
    }
    // region Members
    // Visible for testing
    final static String FILTER_NAME = "ApplicationInsightsWebFilter";
    private final static String WEB_INF_FOLDER = "WEB-INF/";

    private WebModulesContainer<HttpServletRequest, HttpServletResponse> webModulesContainer;
    private TelemetryClient telemetryClient;
    private String key;
    private boolean agentIsUp = false;
    private final List<ThreadLocalCleaner> cleaners = new LinkedList<ThreadLocalCleaner>();
    private String appName;
    private static final String AGENT_LOCATOR_INTERFACE_NAME = "com.microsoft.applicationinsights."
        + "agent.internal.coresync.AgentNotificationsHandler";
    private String filterName = FILTER_NAME;

    /**
     * Utility handler used to instrument request start and end
     */
    HttpServerHandler<HttpServletRequest, HttpServletResponse> handler;

    // endregion Members

    // region Public

    /**
     * Processing the given request and response.
     *
     * @param req The servlet request.
     * @param res The servlet response.
     * @param chain The filters chain
     * @throws IOException Exception that can be thrown from invoking the filters chain.
     * @throws ServletException Exception that can be thrown from invoking the filters chain.
     */
    public void doFilter(ServletRequest req, ServletResponse res, FilterChain chain) throws IOException, ServletException {
        if (req instanceof  HttpServletRequest && res instanceof HttpServletResponse) {
            HttpServletRequest httpRequest = (HttpServletRequest) req;
            HttpServletResponse httpResponse = (HttpServletResponse) res;
            setKeyOnTLS(key);
            RequestTelemetryContext requestTelemetryContext = handler.handleStart(httpRequest, httpResponse);
            AIHttpServletListener aiHttpServletListener = new AIHttpServletListener(handler, requestTelemetryContext);
            try {
                chain.doFilter(httpRequest, httpResponse);
            } catch (ServletException | IOException | RuntimeException e) {
                handler.handleException(e);
                throw e;
            }
            if (httpRequest.isAsyncStarted()) {
                InternalLogger.INSTANCE.trace("FILTER ("+this.toString()+"): ASYNC -- ADDING LISTENER");
                AsyncContext context = httpRequest.getAsyncContext();
                context.addListener(aiHttpServletListener, httpRequest, httpResponse);
            } else {
<<<<<<< HEAD
                // In some cases filter can be called twice based on Web Servers while handling
                // async requests. We should only process a request once.
                if (!DispatcherType.ASYNC.equals(httpRequest.getDispatcherType())) {
                    handler.handleEnd(httpRequest, httpResponse, requestTelemetryContext);
                }
=======
                InternalLogger.INSTANCE.trace("FILTER: ("+this.toString()+") END REQUEST");
                handler.handleEnd(httpRequest, httpResponse, requestTelemetryContext);
>>>>>>> 15fb1c75
            }
            setKeyOnTLS(null);
        } else {
            // we are only interested in Http Requests. Keep all other untouched.
            chain.doFilter(req, res);
        }
    }

    public WebRequestTrackingFilter(String appName) {
        this.appName = appName;
    }

    /**
     * Initializes the filter from the given config.
     *
     * @param config The filter configuration.
     */
    public void init(FilterConfig config) {
        try {
            String appName = extractAppName(config.getServletContext());
            initializeAgentIfAvailable(config);
            TelemetryConfiguration configuration = TelemetryConfiguration.getActive();
            if (configuration == null) {
                InternalLogger.INSTANCE.error(
                    "Java SDK configuration cannot be null. Web request tracking filter will be disabled.");
                return;
            }
            configureWebAppNameContextInitializer(appName, configuration);
            telemetryClient = new TelemetryClient(configuration);
            webModulesContainer = new WebModulesContainer<>(configuration);
            // Todo: Should we provide this via dependency injection? Can there be a scenario where user
            // can provide his own handler?
            handler = new HttpServerHandler<>(new ApplicationInsightsServletExtractor(), webModulesContainer,
                                                cleaners, telemetryClient);
            if (StringUtils.isNotEmpty(config.getFilterName())) {
                this.filterName = config.getFilterName();
            }
        } catch (Exception e) {
            String filterName = this.getClass().getSimpleName();
            InternalLogger.INSTANCE.info(
                "Application Insights filter %s has failed to initialized.\n" +
                    "Web request tracking filter will be disabled. Exception: %s", filterName, ExceptionUtils.getStackTrace(e));
        }
    }

    private void configureWebAppNameContextInitializer(String appName, TelemetryConfiguration configuration) {
        for (ContextInitializer ci : configuration.getContextInitializers()) {
            if (ci instanceof WebAppNameContextInitializer) {
                ((WebAppNameContextInitializer)ci).setAppName(appName);
                return;
            }
        }
    }

    /**
     * Destroy the filter by releases resources.
     */
    public void destroy() {}

    // endregion Public

    // region Private

    private void setKeyOnTLS(String key) {
        if (agentIsUp) {
            try {
                AgentTLS.setTLSKey(key);
            } catch (ThreadDeath td) {
                throw td;
            } catch (Throwable e) {
                try {
                    if (e instanceof ClassNotFoundException ||
                        e instanceof NoClassDefFoundError) {
                        // This means that the Agent is not present and therefore we will stop trying
                        agentIsUp = false;
                        InternalLogger.INSTANCE.error("setKeyOnTLS: Failed to find AgentTLS: '%s'",
                            ExceptionUtils.getStackTrace(e));
                    }
                } catch (ThreadDeath td) {
                    throw td;
                } catch (Throwable t2) {
                    // chomp
                }
            }
        }
    }

    public WebRequestTrackingFilter() {
    }

    private synchronized void initializeAgentIfAvailable(FilterConfig filterConfig) {
        StopWatch sw = StopWatch.createStarted();
        //If Agent Jar is not present in the class path skip the process
        if (!CommonUtils.isClassPresentOnClassPath(AGENT_LOCATOR_INTERFACE_NAME,
            this.getClass().getClassLoader())) {
            InternalLogger.INSTANCE.info("Agent was not found. Skipping the agent registration in %.3fms", sw.getNanoTime()/1_000_000.0);
            return;
        }

        try {
            ServletContext context = filterConfig.getServletContext();
            String name = extractAppName(context);
            String key = registerWebApp(appName);
            setKey(key);
            InternalLogger.INSTANCE.info("Successfully registered the filter '%s' in %.3fms. appName=%s",
                this.filterName, sw.getNanoTime()/1_000_000.0, name);
        } catch (ThreadDeath td) {
            throw td;
        } catch (Throwable t) {
            try {
                InternalLogger.INSTANCE.error("Failed to register '%s', exception: '%s'",
                    this.filterName, ExceptionUtils.getStackTrace(t));
            } catch (ThreadDeath td) {
                throw td;
            } catch (Throwable t2) {
                // chomp
            }
        }
    }

    private String registerWebApp(String name) {
        String key = null;

        if (!CommonUtils.isNullOrEmpty(name)) {
            InternalLogger.INSTANCE.info("Registering WebApp with name '%s'", name);
            AgentConnector.RegistrationResult result = AgentConnector.INSTANCE.register(this.getClass().getClassLoader(), name);
            if (result == null) {
                InternalLogger.INSTANCE.error("Did not get a result when registered '%s'. "
                    + "No way to have RDD telemetries for this WebApp", name);
            }
            key = result.getKey();

            if (CommonUtils.isNullOrEmpty(key)) {
                InternalLogger.INSTANCE.error("Key for '%s' key is null'. "
                    + "No way to have RDD telemetries for this WebApp", name);
            } else {
                if (result.getCleaner() != null) {
                    cleaners.add(result.getCleaner());
                }
                InternalLogger.INSTANCE.info("Registered WebApp '%s' key='%s'", name, key);
            }
        } else {
            InternalLogger.INSTANCE.error("WebApp name is not found, unable to register WebApp");
        }
        return key;
    }

    private String extractAppName(ServletContext context) {
        if (appName != null) {
            return appName;
        }
        String name = null;
        try {
            String contextPath = context.getContextPath();
            if (CommonUtils.isNullOrEmpty(contextPath)) {
                URL[] jarPaths = ((URLClassLoader) (this.getClass().getClassLoader())).getURLs();
                for (URL url : jarPaths) {
                    String urlPath = url.getPath();
                    int index = urlPath.lastIndexOf(WEB_INF_FOLDER);
                    if (index != -1) {
                        urlPath = urlPath.substring(0, index);
                        String[] parts = urlPath.split("/");
                        if (parts.length > 0) {
                            name = parts[parts.length - 1];
                            break;
                        }
                    }
                }
            } else {
                name = contextPath.substring(1);
            }
        } catch (ThreadDeath td) {
            throw td;
        } catch (Throwable t) {
            try {
                InternalLogger.INSTANCE.error("Exception while fetching WebApp name: '%s'", ExceptionUtils.getStackTrace(t));
            } catch (ThreadDeath td) {
                throw td;
            } catch (Throwable t2) {
                // chomp
            }
        }
        appName = name;
        return name;
    }

    private void setKey(String key) {
        if (CommonUtils.isNullOrEmpty(key)) {
            agentIsUp = false;
            this.key = key;
            return;
        }

        try {
            AgentTLS.getTLSKey();
            agentIsUp = true;
            this.key = key;
        } catch (ThreadDeath td) {
            throw td;
        } catch (Throwable throwable) {
            try {
                agentIsUp = false;
                this.key = null;
                InternalLogger.INSTANCE.error("setKey: Failed to find AgentTLS, Exception : %s", ExceptionUtils.getStackTrace(throwable));
            } catch (ThreadDeath td) {
                throw td;
            } catch (Throwable t2) {
                // chomp
            }
        }
    }
}<|MERGE_RESOLUTION|>--- conflicted
+++ resolved
@@ -123,16 +123,11 @@
                 AsyncContext context = httpRequest.getAsyncContext();
                 context.addListener(aiHttpServletListener, httpRequest, httpResponse);
             } else {
-<<<<<<< HEAD
                 // In some cases filter can be called twice based on Web Servers while handling
                 // async requests. We should only process a request once.
                 if (!DispatcherType.ASYNC.equals(httpRequest.getDispatcherType())) {
                     handler.handleEnd(httpRequest, httpResponse, requestTelemetryContext);
                 }
-=======
-                InternalLogger.INSTANCE.trace("FILTER: ("+this.toString()+") END REQUEST");
-                handler.handleEnd(httpRequest, httpResponse, requestTelemetryContext);
->>>>>>> 15fb1c75
             }
             setKeyOnTLS(null);
         } else {

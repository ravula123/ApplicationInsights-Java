--- conflicted
+++ resolved
@@ -15,6 +15,7 @@
  *
  * Implementations can add vendor specific details here.
  */
+@Experimental
 public class Tracestate {
 
     private static String KEY_WITHOUT_VENDOR_FORMAT = "[a-z][_0-9a-z\\-\\*\\/]{0,255}";
@@ -46,11 +47,7 @@
     /**
      * Ctor that creates tracestate object from given value
      */
-<<<<<<< HEAD
-    public Tracestate(String value) {
-        if (value == null || value.length() == 0) {
-            throw new IllegalArgumentException("Tracestate cannot be null");
-=======
+
     public Tracestate(String input) {
         if (input == null) {
             throw new IllegalArgumentException("input is null");
@@ -87,7 +84,7 @@
         }
         if (value == null) {
             throw new IllegalArgumentException("value is null");
->>>>>>> edcb47a5
+
         }
         if (!VALUE_VALIDATION_RE.matcher(value).find()) {
             throw new IllegalArgumentException("invalid value format");

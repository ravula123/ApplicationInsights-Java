# CHANGELOG

## Version 1.0.11
<<<<<<< HEAD
- Updating various dependencies to latest version
- Introducing public class CustomClassWriter in Agent to enable finding common super classes used for Agent instrumentation without loading it
- Introducing Parametrized constructor in WebRequestTrackingFilter to ensure name binding
- Fixed Issue #428 (Agent cannot capture oracle dependencies)
- Fixed Issue #418 (Java.lang.verify error caused while capturing sql dependencies in JDK 1.8)
- Fixed Issue #286, #277 (Issues in capturing preparedStatement calls)
- Fixed Issue #365 (Relocate all web jars)
- Fixed Issue #276 (Instrumentation issues with HTTP Client)
=======
- Introducing public method 'getIncludedTypes' and 'getExcludedTypes' in TelemetryProcessorXmlElement.
- Introducing class 'com.microsoft.applicationinsights.internal.config.ParamIncludedTypeXmlElement'.
- Introducing class 'com.microsoft.applicationinsights.internal.config.ParamExcludedTypeXmlElement'
- Introducing class 'com.microsoft.applicationinsights.internal.channel.samplingV2.SamplingScoreGeneratorV2'
- Introducing Telemetry Processor 'com.microsoft.applicationinsights.internal.channel.samplingV2.FixedRateSamplingTelemetryProcessor'
- Introducing FixedRate Sampling v2 Using Telemetry Processors
>>>>>>> 0e2fe371
- Fixed issue #436 (TraceTelemetry with Severity is not shown in UI). This fixes a regression issue with `TelemetryClient.trackTrace` and `TelemetryClient.trackException`.

## Version 1.0.10
- `track()` method of 'com.microsoft.applicationinsights.TelemetryClient' is now modified. No longer performing pre-sanitization
- All Sanitization will now occur in `com.microsoft.applicationinsights.telemetry.JsonTelemetryDataSerializer` class. 
- Method `sanitize` of interface `com.microsoft.applicationinsights.telemetry.Telemetry` is now obsolete.  
- The auto generated schema classes now have writer method with limits according to endpoint.
- Fixed issue #403 (Exceeding property length invalidates custom event)
- Fixed issue #401 (Custom key and property sanitized)
- Fixed Request Telemetry Sending bug with new schema.
- Fixed reliability issue with Jedis client dependency collector
- Fixed Request Telemetry Sending bug with new schema
- Schema updated to the latest version. Changes in internal namespace `core/src/main/java/com/microsoft/applicationinsights/internal/schemav2`.
- Class `SendableData` in internal namespace deleted.
- Class `com.microsoft.applicationinsights.telemetry.BaseSampleSourceTelemetry` takes generic class qualifier `Domain` instead of `SendableData`.
- Class `com.microsoft.applicationinsights.telemetry.BaseTelemetry` takes generic class qualifier `Domain` instead of `SendableData`.
- Methods `getExceptionHandledAt` and `setExceptionHandledAt` of `ExceptionTelemetry` marked obsolete and do not do anything. 
- Obsolete methods of `RemoteDependencyTelemetry`:  `getCount`, `setCount`, `getMin`, `setMin`, `getMax`, `setMax`, `getStdDev`, `setStdDev`, `getDependencyKind`, `setDependencyKind`, `getAsync`, `setAsync`, `getDependencySource`, `setDependencySource`.
- Obsolete methods of `RequestTelemetry`: `getHttpMethod`, `setHttpMethod`.
- Add option to configure instrumentation key via `APPINSIGHTS_INSTRUMENTATIONKEY` environment variable for consistency with other SDKs.
- Fix the issue where `track(...)` of `TelemetryClient` class was overwriting the provided telemetry timestamp. 
- Changed the policy on failed sent requests to delay retrying for 5 minutes instead of immediately retrying.

## Version 1.0.9
- Fix the issue of infinite retry and connection drain on certificate error by updating the version of http client packaged with the SDK.

## Version 1.0.8
- #367 Updated the agent project not to be transitive when resolved for core
- #374 Updated the core JAR to remove the transitive dependencies for guava, removed the transitive dependency from core and agent, & updated to the latest version of the httpclient
- #376 Delaying retry on send when no connection is found
- #377 Bug fixes for Live Metrics Stream integration
- #378 Added Live Metrics Stream URL filter and fixed duration
- #379 Updated Gradle to 3.5
- #380 Delaying retry on send when ConnectionException is thrown
- #381 Delaying retry on send when HostUnknownException is thrown

## Version 1.0.7
- Use [Shadow plugin](http://imperceptiblethoughts.com/shadow/) to create self contained JAR files in the SDK
- Allow marking a metric as custome performance counter. See [here](https://github.com/Microsoft/ApplicationInsights-Java/wiki/Mark-Metric-as-Custom-Performace-Counter)
- Better support for Visual Studio Code for edting the Application Insights Java SDK Code
- Added sampling support. See [here](https://github.com/Microsoft/ApplicationInsights-Java/wiki/Sampling)
- Allow changing the performance counter collection frequency and added hooks before and after sending the PC see [here](https://github.com/Microsoft/ApplicationInsights-Java/wiki/Perfomance-Counters-Collection:-Setting-collection-frequency) and [here](https://github.com/Microsoft/ApplicationInsights-Java/wiki/Perfomance-Counters-Collection:-Plugin)
- Agent built-in types are now off by default. Support wildcard to monitor multiple classes in the agent.
- Add depenecy type in the agent configuration see [here](https://github.com/Microsoft/ApplicationInsights-Java/wiki/Configure-Dependecy-Type-in-the-Agent-Configuration)


## Version 1.0.6
- [Allow reporting runtime exceptions](https://github.com/Microsoft/ApplicationInsights-Java/pull/302)
- [Collect JVM heap memory usage and automatic deadlock detection](https://github.com/Microsoft/ApplicationInsights-Java/pull/313)
- [Make frequency of performance counter collection configurable](https://github.com/Microsoft/ApplicationInsights-Java/pull/316)
- Plugin to allow intervening before and after performance counters collection [change](https://github.com/Microsoft/ApplicationInsights-Java/pull/328) [docs](https://github.com/Microsoft/ApplicationInsights-Java/wiki/Perfomance-Counters-Collection:-Plugin)
- [Comply to server side throttling](https://github.com/Microsoft/ApplicationInsights-Java/pull/321)
- [Upgrade to Gradle 3.0 build](https://github.com/Microsoft/ApplicationInsights-Java/pull/325)
- [Allow running Java agent outside of webapp context](https://github.com/Microsoft/ApplicationInsights-Java/pull/326)
- [Built in instrumentation for MuleESB client](https://github.com/Microsoft/ApplicationInsights-Java/pull/330)
- [Built in instrumentation for current Apache Derby DB](https://github.com/Microsoft/ApplicationInsights-Java/pull/333)

## Version 1.0.5
- [Added proxy support](https://github.com/Microsoft/ApplicationInsights-Java/pull/290).
- [Treat HTTP response codes below 400 (and 401) as success](https://github.com/Microsoft/ApplicationInsights-Java/pull/295).
- [Fix agent load problem on Linux](https://github.com/Microsoft/ApplicationInsights-Java/pull/287).
- [Improve cleanup and exception handling in WebRequestTrackingFilter](https://github.com/Microsoft/ApplicationInsights-Java/pull/294).
- [Propagate log context properties in custom properties](https://github.com/Microsoft/ApplicationInsights-Java/pull/288).
- [Ability to filter out certain telemetry from being sent](https://github.com/Microsoft/ApplicationInsights-Java/pull/296).
- Some other miscellaneous fixes and improvements.
 
## Version 1.0.4
- Interim version replaced by 1.0.5 on August 2016

## Version 1.0.3
- Align to a new BOND schema used by the Application Insights data collection endpoints.

## Version 1.0.2
- Prevent from overriding the instrumentation key using the one specified in the config when it's provided explicitly in code.
- Handle all successfull HTTP status codes and report the relevant HTTP Requests as successful.
- Handle all exceptions thrown by the ConfigurationFileLocator .

## Version 1.0.1
- The [Java agent](app-insights-java-agent.md) collects dependency information about the following:
	- HTTP calls made via HttpClient, OkHttp and RestTemplate (Spring).
	- Calls to Redis made via the Jedis client. When a configurable threshold is passed, the SDK will also fetch the call arguments.
	- JDBC calls made with Oracle DB and Apache Derby DB clients.
	- Support the 'executeBatch' query type for prepared statements – The SDK will show the statement with the number of batches.
	- Provide the query plan for JDBC clients that has support for that (MySql, PostgreSql) – The query plan is fetched only when a configurable threshold is crossed

## Version 1.0.0
- Adding support for the Application Insights writer plugin for CollectD.
- Adding support for the Application Insights Java agent.
- Fix for a compatibility issue with supporting HttpClient versions 4.2 and later.

## Version 0.9.6
- Make the Java SDK compatible with servlet v2.5 and HttpClient pre-v4.3.
- Adding support for Java EE interceptors.
- Removing redundant dependencies from the Logback appender.

## Version 0.9.5  
- Fix for an issue where custom events are not correlated with Users/Sessions due to cookie parsing errors.  
- Improved logic for resolving the location of the ApplicationInsights.xml configuration file.
- Anonymous User and Session cookies will not be generated on the server side. To implement user and session tracking for web apps, instrumentation with the JavaScript SDK is now required – cookies from the JavaScript SDK are still respected. Note that this change may cause a significant restatement of user and session counts as only user-originated sessions are being counted now.

## Version 0.9.4
- Support collecting performance counters from 32-bit Windows machines.
- Support manual tracking of dependencies using a new ```trackDependency``` method API.
- Ability to tag a telemetry item as synthetic, by adding a ```SyntheticSource``` property to the reported item.
<|MERGE_RESOLUTION|>--- conflicted
+++ resolved
@@ -1,7 +1,6 @@
 # CHANGELOG
 
 ## Version 1.0.11
-<<<<<<< HEAD
 - Updating various dependencies to latest version
 - Introducing public class CustomClassWriter in Agent to enable finding common super classes used for Agent instrumentation without loading it
 - Introducing Parametrized constructor in WebRequestTrackingFilter to ensure name binding
@@ -10,14 +9,12 @@
 - Fixed Issue #286, #277 (Issues in capturing preparedStatement calls)
 - Fixed Issue #365 (Relocate all web jars)
 - Fixed Issue #276 (Instrumentation issues with HTTP Client)
-=======
 - Introducing public method 'getIncludedTypes' and 'getExcludedTypes' in TelemetryProcessorXmlElement.
 - Introducing class 'com.microsoft.applicationinsights.internal.config.ParamIncludedTypeXmlElement'.
 - Introducing class 'com.microsoft.applicationinsights.internal.config.ParamExcludedTypeXmlElement'
 - Introducing class 'com.microsoft.applicationinsights.internal.channel.samplingV2.SamplingScoreGeneratorV2'
 - Introducing Telemetry Processor 'com.microsoft.applicationinsights.internal.channel.samplingV2.FixedRateSamplingTelemetryProcessor'
 - Introducing FixedRate Sampling v2 Using Telemetry Processors
->>>>>>> 0e2fe371
 - Fixed issue #436 (TraceTelemetry with Severity is not shown in UI). This fixes a regression issue with `TelemetryClient.trackTrace` and `TelemetryClient.trackException`.
 
 ## Version 1.0.10

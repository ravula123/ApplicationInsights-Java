# CHANGELOG

# Version 2.2.0
- Introduces SpringBoot Starter 1.1.0-BETA
- Starter now respects autoconfiguration for Micrometer metrics.
- Starter adds autoconfiguration for Local Forwarder Telemetry Channel. (Please look at readme for details on configuration.)
- Fix [#712](https://github.com/Microsoft/ApplicationInsights-Java/issues/712) the thread shutdown issue in SpringBoot Starter by registering `ApplicationInsightsServletContextListener`.
- SpringBoot Starter now supports reading iKey using all the variable names as core sdk.
- Starter would no longer support relaxed binding of ikey property due to complex conditional need and backport problems with RelaxedBinder from Boot 2 to 1.5.x.
- `InterceptorRegistry` class no longer has `@EnableWebMvc` annotation as it breaks springboot autoconfig.
<<<<<<< HEAD
- Deprecated `getRoleName`/`setRoleName` and `getRoleInstance`/`setRoleInstance` in `DeviceContext`. 
Introduced `CloudContext` to hold replacements, `getRole`/`setRole` and `getRoleInstance`/`setRoleInstance`, respectively.
- Introduced `CloudInfoContextInitializer` to set roleInstance in `CloudContext`.
`DeviceInfoContextInitializer` will continue to send the deprecated field in `DeviceContext`.
This will be removed in a future release.
Users should use begin using the `CloudInfoContextInitializer` to continue to receive the proper value for `cloud_roleInstance` in telemetry items.
- Adds `LocalForwarderChannel` for use with the [LocalForwarder](https://github.com/Microsoft/ApplicationInsights-LocalForwarder).
- Removes Servlet 3.0 annotations from `WebRequestTrackingFilter` and `ApplicationInsightsServletContextListener` which were causing issues in certain cases. This will allow easier customization of the filter. To use the listener moving forward, it will need to be defined in web.xml. 
=======
- Deprecated `getRoleName`/`setRoleName` and `getRoleInstance`/`setRoleInstance` in `DeviceContext`. Introduced `CloudContext` to hold replacements, `getRole`/`setRole` and `getRoleInstance`/`setRoleInstance`, respectively. 
- Introduced `CloudInfoContextInitializer` to set roleInstance in `CloudContext`. This new initializer is included by default and therefore will not affect the current tags.
- Adds `WebAppNameContextInitializer` for use with the `WebRequestTrackingFilter`.
- Adds `LocalForwarderChannel` for use with the LocalForwarder.
>>>>>>> 82c98163

# Version 2.1.2
- Fix [#676](https://github.com/Microsoft/ApplicationInsights-Java/issues/676). This fixes the HTTP dependency collection when using NetFlix Zuul Library.
- Remove the method `httpMethodFinishedWithPath` from the interface `ImplementationCoordinator.java` as the associated instrumentation
  explicitly depended on `HttpUriRequest` class of ApacheHttpClient which is not always true.
- Fix [#662](https://github.com/Microsoft/ApplicationInsights-Java/issues/662). Updated thread pool to properly shutdown all threads.
- Fix [#661](https://github.com/Microsoft/ApplicationInsights-Java/issues/661). We now properly shadow the com.google.thirdparty package.
- Fix [#686](https://github.com/Microsoft/ApplicationInsights-Java/issues/686). Added required attributes to @WebFilter annotation.

# Version 2.1.1
- Introducing support for SpringBoot via Application-Insights-SpringBoot-Starter [#646](https://github.com/Microsoft/ApplicationInsights-Java/pull/646). This is currently in beta.
- In order to add support for SpringBoot starter some fields in core SDK are made public.
- Introduced public constructor in `InProcessTelemetryChannel.java` class.
- Introduced a public method `getActiveWithoutInitializingConfig()` in `TelemetryConfiguration.java` class. 

# Version 2.1.0
- Introduced Heartbeat feature which sends periodic heartbeats with basic information about application and runtime to Application Insights.
- Enable support for system properties in the instrumentation key resolving component.
- Performance improvements during initialization.
- Fix [#647](https://github.com/Microsoft/ApplicationInsights-Java/issues/647). If a performance counter cannot be computed, it will not report a placeholder value (`-1`). Instead, it does not report any value.

## Version 2.0.2 
- Fix incorrect success flag set when capturing HTTP Dependency.
- Fix [#577](https://github.com/Microsoft/ApplicationInsights-Java/issues/577), removed HttpFactory class as it was not being used.
- Fixed issue with sessionId not being set in request telemetry due to date parsing issues.
- Fix [#616](https://github.com/Microsoft/ApplicationInsights-Java/issues/616), added a way to have real time SDK Logs when logging on File.
- Fix [#609](https://github.com/Microsoft/ApplicationInsights-Java/issues/609), fixes the inaccurate timestamp recorded with JMX Metrics.
- Added a way to configure MaxInstantRetries from XML.
- Added the ability to have cold SDK initialization (no logs except critical logAlways messages)
- Fix issue when dependency start time was not being recorded correctly.
- Fixed [#533](https://github.com/Microsoft/ApplicationInsights-Java/issues/533) HTTP Dependency Telemetry now matches with .NET SDK.
- Introduced public method `httpMethodFinishedWithPath(String identifier, String method, String path, String correlationId, String uri, String target, int result, long delta)`
  to support instrumentation of Path of URI in HTTP requests.
- `httpMethodFinished(String identifier, String method, String correlationId, String uri, String target, int result, int delta)` is now marked as deprecated
- Logger Messages now being pushed as custom dimension when reporting exceptions via Loggers. (#400)
- Enhanced Log4j2 appender to support basic parameters including Filters, Layouts and includeException. (#348)
- Fixed PageView telemetry data not being reported. 
- Fixed Issue [#526](https://github.com/Microsoft/ApplicationInsights-Java/issues/526) (NPE in MapUtil.copy())
- Fixed Issue [#513](https://github.com/Microsoft/ApplicationInsights-Java/issues/513) (Memory leak in SDKShutdownActivity). This fix upgrades our Servlet version from 2.5 to 3.0. The SDK must now be run on an application server supporting Servlet 3.0.
- Fixed Issue [#504](https://github.com/Microsoft/ApplicationInsights-Java/issues/504) (SDK initialization happens twice) to improve startup performance.

## Version 2.0.1
- Fix Inconsistency in artifact names in POM files

## Version 2.0.0
- Upgraded logback dependency version to 1.2.3
- Improved FixedRateSampling so that it also supports Sampling Percentage set by users programmatically. Fixes [issue #535](https://github.com/Microsoft/ApplicationInsights-Java/issues/535)
- Fault Tolerance improvements: introducing retries and exponential backoff capabilities with disk persistence.
- [Issue #499](https://github.com/Microsoft/ApplicationInsights-Java/pull/499): Fix handling of NaN and +/-Infinity in JSON serializer
- [Issue #506](https://github.com/Microsoft/ApplicationInsights-Java/pull/506): Null Reference Check causing Null Pointer Exception in `TelemetryCorrelationUtils.java`

## Version 2.0.0-BETA
- Updating various dependencies to latest version
- Introducing public class CustomClassWriter in Agent to enable finding common super classes used for Agent instrumentation without loading it
- Introducing Parametrized constructor in WebRequestTrackingFilter to ensure name binding
- Fixed Issue #428 (Agent cannot capture oracle dependencies)
- Fixed Issue #418 (Java.lang.verify error caused while capturing sql dependencies in JDK 1.8)
- Fixed Issue #286, #277 (Issues in capturing preparedStatement calls)
- Fixed Issue #365 (Relocate all web jars)
- Fixed Issue #276 (Instrumentation issues with HTTP Client)
- Introducing public method 'getIncludedTypes' and 'getExcludedTypes' in TelemetryProcessorXmlElement.
- Introducing class 'com.microsoft.applicationinsights.internal.config.ParamIncludedTypeXmlElement'.
- Introducing class 'com.microsoft.applicationinsights.internal.config.ParamExcludedTypeXmlElement'
- Introducing class 'com.microsoft.applicationinsights.internal.channel.samplingV2.SamplingScoreGeneratorV2'
- Introducing Telemetry Processor 'com.microsoft.applicationinsights.internal.channel.samplingV2.FixedRateSamplingTelemetryProcessor'
- Introducing FixedRate Sampling v2 Using Telemetry Processors
- Fixed issue #436 (TraceTelemetry with Severity is not shown in UI). This fixes a regression issue with `TelemetryClient.trackTrace` and `TelemetryClient.trackException`.
- Introducing support for [cross-component correlation](https://docs.microsoft.com/en-us/azure/application-insights/application-insights-correlation). Addresses issue [#457](https://github.com/Microsoft/ApplicationInsights-Java/issues/457). 
- Changed signature of com.microsoft.applicationinsights.internal.agent.CoreAgentNotificationHandler.httpMethodFinished. It now includes correlation information.
- Compilation now targets Java 1.7. Java 1.6 is no longer supported.
- Adding system property `applicationinsights.configurationDirectory` to allow to explicitly set directory containing the config file.

## Version 1.0.10
- `track()` method of 'com.microsoft.applicationinsights.TelemetryClient' is now modified. No longer performing pre-sanitization
- All Sanitization will now occur in `com.microsoft.applicationinsights.telemetry.JsonTelemetryDataSerializer` class. 
- Method `sanitize` of interface `com.microsoft.applicationinsights.telemetry.Telemetry` is now obsolete.  
- The auto generated schema classes now have writer method with limits according to endpoint.
- Fixed issue #403 (Exceeding property length invalidates custom event)
- Fixed issue #401 (Custom key and property sanitized)
- Fixed Request Telemetry Sending bug with new schema.
- Fixed reliability issue with Jedis client dependency collector
- Fixed Request Telemetry Sending bug with new schema
- Schema updated to the latest version. Changes in internal namespace `core/src/main/java/com/microsoft/applicationinsights/internal/schemav2`.
- Class `SendableData` in internal namespace deleted.
- Class `com.microsoft.applicationinsights.telemetry.BaseSampleSourceTelemetry` takes generic class qualifier `Domain` instead of `SendableData`.
- Class `com.microsoft.applicationinsights.telemetry.BaseTelemetry` takes generic class qualifier `Domain` instead of `SendableData`.
- Methods `getExceptionHandledAt` and `setExceptionHandledAt` of `ExceptionTelemetry` marked obsolete and do not do anything. 
- Obsolete methods of `RemoteDependencyTelemetry`:  `getCount`, `setCount`, `getMin`, `setMin`, `getMax`, `setMax`, `getStdDev`, `setStdDev`, `getDependencyKind`, `setDependencyKind`, `getAsync`, `setAsync`, `getDependencySource`, `setDependencySource`.
- Obsolete methods of `RequestTelemetry`: `getHttpMethod`, `setHttpMethod`.
- Add option to configure instrumentation key via `APPINSIGHTS_INSTRUMENTATIONKEY` environment variable for consistency with other SDKs.
- Fix the issue where `track(...)` of `TelemetryClient` class was overwriting the provided telemetry timestamp. 
- Changed the policy on failed sent requests to delay retrying for 5 minutes instead of immediately retrying.

## Version 1.0.9
- Fix the issue of infinite retry and connection drain on certificate error by updating the version of http client packaged with the SDK.

## Version 1.0.8
- #367 Updated the agent project not to be transitive when resolved for core
- #374 Updated the core JAR to remove the transitive dependencies for guava, removed the transitive dependency from core and agent, & updated to the latest version of the httpclient
- #376 Delaying retry on send when no connection is found
- #377 Bug fixes for Live Metrics Stream integration
- #378 Added Live Metrics Stream URL filter and fixed duration
- #379 Updated Gradle to 3.5
- #380 Delaying retry on send when ConnectionException is thrown
- #381 Delaying retry on send when HostUnknownException is thrown

## Version 1.0.7
- Use [Shadow plugin](http://imperceptiblethoughts.com/shadow/) to create self contained JAR files in the SDK
- Allow marking a metric as custome performance counter. See [here](https://github.com/Microsoft/ApplicationInsights-Java/wiki/Mark-Metric-as-Custom-Performace-Counter)
- Better support for Visual Studio Code for edting the Application Insights Java SDK Code
- Added sampling support. See [here](https://github.com/Microsoft/ApplicationInsights-Java/wiki/Sampling)
- Allow changing the performance counter collection frequency and added hooks before and after sending the PC see [here](https://github.com/Microsoft/ApplicationInsights-Java/wiki/Perfomance-Counters-Collection:-Setting-collection-frequency) and [here](https://github.com/Microsoft/ApplicationInsights-Java/wiki/Perfomance-Counters-Collection:-Plugin)
- Agent built-in types are now off by default. Support wildcard to monitor multiple classes in the agent.
- Add dependency type in the agent configuration see [here](https://github.com/Microsoft/ApplicationInsights-Java/wiki/Configure-Dependecy-Type-in-the-Agent-Configuration)


## Version 1.0.6
- [Allow reporting runtime exceptions](https://github.com/Microsoft/ApplicationInsights-Java/pull/302)
- [Collect JVM heap memory usage and automatic deadlock detection](https://github.com/Microsoft/ApplicationInsights-Java/pull/313)
- [Make frequency of performance counter collection configurable](https://github.com/Microsoft/ApplicationInsights-Java/pull/316)
- Plugin to allow intervening before and after performance counters collection [change](https://github.com/Microsoft/ApplicationInsights-Java/pull/328) [docs](https://github.com/Microsoft/ApplicationInsights-Java/wiki/Perfomance-Counters-Collection:-Plugin)
- [Comply to server side throttling](https://github.com/Microsoft/ApplicationInsights-Java/pull/321)
- [Upgrade to Gradle 3.0 build](https://github.com/Microsoft/ApplicationInsights-Java/pull/325)
- [Allow running Java agent outside of webapp context](https://github.com/Microsoft/ApplicationInsights-Java/pull/326)
- [Built in instrumentation for MuleESB client](https://github.com/Microsoft/ApplicationInsights-Java/pull/330)
- [Built in instrumentation for current Apache Derby DB](https://github.com/Microsoft/ApplicationInsights-Java/pull/333)

## Version 1.0.5
- [Added proxy support](https://github.com/Microsoft/ApplicationInsights-Java/pull/290).
- [Treat HTTP response codes below 400 (and 401) as success](https://github.com/Microsoft/ApplicationInsights-Java/pull/295).
- [Fix agent load problem on Linux](https://github.com/Microsoft/ApplicationInsights-Java/pull/287).
- [Improve cleanup and exception handling in WebRequestTrackingFilter](https://github.com/Microsoft/ApplicationInsights-Java/pull/294).
- [Propagate log context properties in custom properties](https://github.com/Microsoft/ApplicationInsights-Java/pull/288).
- [Ability to filter out certain telemetry from being sent](https://github.com/Microsoft/ApplicationInsights-Java/pull/296).
- Some other miscellaneous fixes and improvements.
 
## Version 1.0.4
- Interim version replaced by 1.0.5 on August 2016

## Version 1.0.3
- Align to a new BOND schema used by the Application Insights data collection endpoints.

## Version 1.0.2
- Prevent from overriding the instrumentation key using the one specified in the config when it's provided explicitly in code.
- Handle all successfull HTTP status codes and report the relevant HTTP Requests as successful.
- Handle all exceptions thrown by the ConfigurationFileLocator .

## Version 1.0.1
- The [Java agent](app-insights-java-agent.md) collects dependency information about the following:
	- HTTP calls made via HttpClient, OkHttp and RestTemplate (Spring).
	- Calls to Redis made via the Jedis client. When a configurable threshold is passed, the SDK will also fetch the call arguments.
	- JDBC calls made with Oracle DB and Apache Derby DB clients.
	- Support the 'executeBatch' query type for prepared statements – The SDK will show the statement with the number of batches.
	- Provide the query plan for JDBC clients that has support for that (MySql, PostgreSql) – The query plan is fetched only when a configurable threshold is crossed

## Version 1.0.0
- Adding support for the Application Insights writer plugin for CollectD.
- Adding support for the Application Insights Java agent.
- Fix for a compatibility issue with supporting HttpClient versions 4.2 and later.

## Version 0.9.6
- Make the Java SDK compatible with servlet v2.5 and HttpClient pre-v4.3.
- Adding support for Java EE interceptors.
- Removing redundant dependencies from the Logback appender.

## Version 0.9.5  
- Fix for an issue where custom events are not correlated with Users/Sessions due to cookie parsing errors.  
- Improved logic for resolving the location of the ApplicationInsights.xml configuration file.
- Anonymous User and Session cookies will not be generated on the server side. To implement user and session tracking for web apps, instrumentation with the JavaScript SDK is now required – cookies from the JavaScript SDK are still respected. Note that this change may cause a significant restatement of user and session counts as only user-originated sessions are being counted now.

## Version 0.9.4
- Support collecting performance counters from 32-bit Windows machines.
- Support manual tracking of dependencies using a new ```trackDependency``` method API.
- Ability to tag a telemetry item as synthetic, by adding a ```SyntheticSource``` property to the reported item.
<|MERGE_RESOLUTION|>--- conflicted
+++ resolved
@@ -8,21 +8,11 @@
 - SpringBoot Starter now supports reading iKey using all the variable names as core sdk.
 - Starter would no longer support relaxed binding of ikey property due to complex conditional need and backport problems with RelaxedBinder from Boot 2 to 1.5.x.
 - `InterceptorRegistry` class no longer has `@EnableWebMvc` annotation as it breaks springboot autoconfig.
-<<<<<<< HEAD
-- Deprecated `getRoleName`/`setRoleName` and `getRoleInstance`/`setRoleInstance` in `DeviceContext`. 
-Introduced `CloudContext` to hold replacements, `getRole`/`setRole` and `getRoleInstance`/`setRoleInstance`, respectively.
-- Introduced `CloudInfoContextInitializer` to set roleInstance in `CloudContext`.
-`DeviceInfoContextInitializer` will continue to send the deprecated field in `DeviceContext`.
-This will be removed in a future release.
-Users should use begin using the `CloudInfoContextInitializer` to continue to receive the proper value for `cloud_roleInstance` in telemetry items.
-- Adds `LocalForwarderChannel` for use with the [LocalForwarder](https://github.com/Microsoft/ApplicationInsights-LocalForwarder).
-- Removes Servlet 3.0 annotations from `WebRequestTrackingFilter` and `ApplicationInsightsServletContextListener` which were causing issues in certain cases. This will allow easier customization of the filter. To use the listener moving forward, it will need to be defined in web.xml. 
-=======
 - Deprecated `getRoleName`/`setRoleName` and `getRoleInstance`/`setRoleInstance` in `DeviceContext`. Introduced `CloudContext` to hold replacements, `getRole`/`setRole` and `getRoleInstance`/`setRoleInstance`, respectively. 
 - Introduced `CloudInfoContextInitializer` to set roleInstance in `CloudContext`. This new initializer is included by default and therefore will not affect the current tags.
 - Adds `WebAppNameContextInitializer` for use with the `WebRequestTrackingFilter`.
-- Adds `LocalForwarderChannel` for use with the LocalForwarder.
->>>>>>> 82c98163
+- Adds `LocalForwarderChannel` for use with the [LocalForwarder](https://github.com/Microsoft/ApplicationInsights-LocalForwarder).
+- Removes Servlet 3.0 annotations from `WebRequestTrackingFilter` and `ApplicationInsightsServletContextListener` which were causing issues in certain cases. This will allow easier customization of the filter. To use the listener moving forward, it will need to be defined in web.xml. 
 
 # Version 2.1.2
 - Fix [#676](https://github.com/Microsoft/ApplicationInsights-Java/issues/676). This fixes the HTTP dependency collection when using NetFlix Zuul Library.

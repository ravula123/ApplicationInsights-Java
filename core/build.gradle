--- conflicted
+++ resolved
@@ -22,34 +22,12 @@
 apply from: "$buildScriptsDir/common-java.gradle"
 apply from: "$buildScriptsDir/publishing.gradle"
 
-<<<<<<< HEAD
 apply plugin: 'idea'
 
 def sdkVersionFileDir = "$project.buildDir/src/generated/main/resources"
 
-def generatedDir = 'generated'
-def generatedPath = "src/main/$generatedDir"
-
-idea {
-    module {
-        generatedSourceDirs = [ file(generatedPath) ]
-
-        sourceDirs += file('src/main/java')
-        sourceDirs += file(generatedPath)
-    }
-}
-
 sourceSets {
     main {
-        java {
-            srcDirs generatedPath
-        }
-=======
-def sdkVersionFileDir = "$project.buildDir/src/generated/main/resources"
-
-sourceSets {
-    main {
->>>>>>> 7b01f10b
         resources {
             srcDir sdkVersionFileDir
         }
@@ -82,10 +60,6 @@
 archivesBaseName = 'applicationinsights-core'
 
 dependencies {
-<<<<<<< HEAD
-=======
-    compileOnly (project(':agent')) { transitive = false }
->>>>>>> 7b01f10b
     compileOnly ([group: 'org.glowroot.instrumentation', name: 'instrumentation-api', version: '0.14.9']) { transitive = false }
     compile(project(':ApplicationInsightsInternalLogger'))
     compile ([group: 'eu.infomas', name: 'annotation-detector', version: '3.0.5'])
@@ -105,38 +79,6 @@
     testCompile group: 'com.github.stefanbirkner', name: 'system-rules', version: '1.19.0'
 }
 
-<<<<<<< HEAD
-=======
-ext.dependenciesPrefix = 'com.microsoft.applicationinsights.core.dependencies'
-shadowJar {
-    archiveClassifier=''
-    mergeServiceFiles()
-    relocate 'org.apache.http', "${dependenciesPrefix}.http"
-    relocate 'eu.infomas.annotation', "${dependenciesPrefix}.annotation"
-    relocate 'org.apache.commons', "${dependenciesPrefix}.apachecommons"
-    relocate 'javax.annotation', "${dependenciesPrefix}.javaxannotation"
-    relocate 'com.google', "${dependenciesPrefix}.google"
-    relocate 'io.opencensus', "${dependenciesPrefix}.io.opencensus" // is this still needed?
-    relocate 'org.codehaus', "${dependenciesPrefix}.codehaus"
-    relocate 'org.checkerframework', "${dependenciesPrefix}.checkerframework"
-
-    relocate 'com.thoughtworks.xstream', "${dependenciesPrefix}.xstream"
-    relocate 'org.xmlpull', "${dependenciesPrefix}.xmlpull"
-
-    // these files are compiled with Java 8, which can cause issues for applications that perform jar file scanning with
-    // old version of ASM that doesn't support Java 8 yet
-    exclude 'com/thoughtworks/xstream/converters/time/*.class'
-    exclude 'com/thoughtworks/xstream/converters/reflection/LambdaConverter.class'
-    exclude 'com/thoughtworks/xstream/mapper/LambdaMapper.class'
-    exclude 'com/thoughtworks/xstream/core/util/ISO8601JavaTimeConverter.class'
-}
-
-jar {
-    dependsOn shadowJar
-    enabled = false
-}
-
->>>>>>> 7b01f10b
 task generateVersionProperties(type: PropsFileGen) {
     targetFile = new File(sdkVersionFileDir, "sdk-version.properties")
     property "version", project.version

/*
 * ApplicationInsights-Java
 * Copyright (c) Microsoft Corporation
 * All rights reserved.
 *
 * MIT License
 * Permission is hereby granted, free of charge, to any person obtaining a copy of this
 * software and associated documentation files (the ""Software""), to deal in the Software
 * without restriction, including without limitation the rights to use, copy, modify, merge,
 * publish, distribute, sublicense, and/or sell copies of the Software, and to permit
 * persons to whom the Software is furnished to do so, subject to the following conditions:
 * The above copyright notice and this permission notice shall be included in all copies or
 * substantial portions of the Software.
 * THE SOFTWARE IS PROVIDED *AS IS*, WITHOUT WARRANTY OF ANY KIND, EXPRESS OR IMPLIED,
 * INCLUDING BUT NOT LIMITED TO THE WARRANTIES OF MERCHANTABILITY, FITNESS FOR A PARTICULAR
 * PURPOSE AND NONINFRINGEMENT. IN NO EVENT SHALL THE AUTHORS OR COPYRIGHT HOLDERS BE LIABLE
 * FOR ANY CLAIM, DAMAGES OR OTHER LIABILITY, WHETHER IN AN ACTION OF CONTRACT, TORT OR
 * OTHERWISE, ARISING FROM, OUT OF OR IN CONNECTION WITH THE SOFTWARE OR THE USE OR OTHER
 * DEALINGS IN THE SOFTWARE.
 */

package com.microsoft.applicationinsights.internal.config;

import com.google.common.annotations.VisibleForTesting;
import com.microsoft.applicationinsights.channel.concrete.localforwarder.LocalForwarderTelemetryChannel;
import com.microsoft.applicationinsights.internal.channel.samplingV2.FixedRateSamplingTelemetryProcessor;
import com.microsoft.applicationinsights.internal.heartbeat.HeartBeatModule;
import java.io.InputStream;
import java.util.HashSet;
import java.util.Map;
import java.util.List;
import java.util.ArrayList;
import java.util.Collection;
import java.util.HashMap;
import java.util.Set;

import com.microsoft.applicationinsights.TelemetryConfiguration;
import com.microsoft.applicationinsights.extensibility.*;
import com.microsoft.applicationinsights.channel.concrete.inprocess.InProcessTelemetryChannel;
import com.microsoft.applicationinsights.channel.TelemetryChannel;
import com.microsoft.applicationinsights.internal.annotation.AnnotationPackageScanner;
import com.microsoft.applicationinsights.internal.annotation.BuiltInProcessor;
import com.microsoft.applicationinsights.internal.annotation.PerformanceModule;
import com.microsoft.applicationinsights.channel.TelemetrySampler;
import com.microsoft.applicationinsights.internal.jmx.JmxAttributeData;
import com.microsoft.applicationinsights.internal.logger.InternalLogger;
import com.microsoft.applicationinsights.internal.perfcounter.JmxMetricPerformanceCounter;
import com.microsoft.applicationinsights.internal.perfcounter.JvmPerformanceCountersModule;
import com.microsoft.applicationinsights.internal.perfcounter.PerformanceCounterContainer;
import com.microsoft.applicationinsights.internal.perfcounter.PerformanceCounterConfigurationAware;

import com.google.common.base.Strings;
import com.microsoft.applicationinsights.internal.perfcounter.ProcessPerformanceCountersModule;
import com.microsoft.applicationinsights.internal.processor.PageViewTelemetryFilter;
import com.microsoft.applicationinsights.internal.processor.RequestTelemetryFilter;
import com.microsoft.applicationinsights.internal.processor.SyntheticSourceFilter;
import com.microsoft.applicationinsights.internal.processor.TelemetryEventFilter;
import com.microsoft.applicationinsights.internal.processor.TraceTelemetryFilter;
import com.microsoft.applicationinsights.internal.quickpulse.QuickPulse;
import com.microsoft.applicationinsights.internal.util.LocalStringsUtils;
import org.apache.commons.lang3.exception.ExceptionUtils;

/**
 * Initializer class for configuration instances.
 */
public enum TelemetryConfigurationFactory {
    INSTANCE;

    // Default file name
    private static final String CONFIG_FILE_NAME = "ApplicationInsights.xml";
    private static final String DEFAULT_PERFORMANCE_MODULES_PACKAGE = "com.microsoft.applicationinsights";
    private static final String BUILT_IN_NAME = "BuiltIn";

    /**
     * This enables scanning for classes annotated with {@link BuiltInProcessor}.
     * If set "true" (case insensitive) scanning will be enabled. Otherwise (by default), it will be disabled.
     */
    public static final String BUILTIN_PROCESSORS_SCANNING_ENABLED_PROPERTY = "applicationinsights.processors.builtin.scanning.enabled";

    /**
     * This enables scanning for classes annotated with {@link PerformanceModule}.
     * If set "true" (case insensitive) scanning will be enabled. Otherwise (by default), it will be disabled.
     */
    public static final String PERFORMANCE_MODULES_SCANNING_ENABLED_PROPERTY = "applicationinsights.modules.performance.scanning.enabled";
    public static final String CONNECTION_STRING_ENV_VAR_NAME = "APPLICATIONINSIGHTS_CONNECTION_STRING";

    private String performanceCountersSection = DEFAULT_PERFORMANCE_MODULES_PACKAGE;

    static final String EXTERNAL_PROPERTY_IKEY_NAME = "APPLICATION_INSIGHTS_IKEY";
    static final String EXTERNAL_PROPERTY_IKEY_NAME_SECONDARY = "APPINSIGHTS_INSTRUMENTATIONKEY";

    private AppInsightsConfigurationBuilder builder = new JaxbAppInsightsConfigurationBuilder();

    private static final Set<String> defaultPerformaceModuleClassNames = new HashSet<>();

    static {
        addDefaultPerfModuleClassName(ProcessPerformanceCountersModule.class.getCanonicalName());
        addDefaultPerfModuleClassName(JvmPerformanceCountersModule.class.getCanonicalName());
    }

    public static synchronized void addDefaultPerfModuleClassName(String name) {
        defaultPerformaceModuleClassNames.add(name);
    }

    TelemetryConfigurationFactory() {
    }

    /**
     * Currently we do the following:
     *
     * Set Instrumentation Key
     * Set Developer Mode (default false)
     * Set Channel (default {@link InProcessTelemetryChannel})
     * Set Tracking Disabled Mode (default false)
     * Set Context Initializers where they should be written with full package name
     * Set Telemetry Initializers where they should be written with full package name
     * @param configuration The configuration that will be populated
     */
    public final void initialize(TelemetryConfiguration configuration) {
        try (InputStream configurationFile = new ConfigurationFileLocator(CONFIG_FILE_NAME).getConfigurationFile()) {

            if (configurationFile == null) {
                setMinimumConfiguration(null, configuration);
                return;
            }

            ApplicationInsightsXmlConfiguration applicationInsightsConfig = builder.build(configurationFile);
            if (applicationInsightsConfig == null) {
                InternalLogger.INSTANCE.error("Failed to read configuration file. Application Insights XML file is null...setting default configuration");
                setMinimumConfiguration(null, configuration);
                return;
            }

            initialize(configuration, applicationInsightsConfig);
        } catch (Exception e) {
            InternalLogger.INSTANCE.error("Failed to initialize configuration, exception: %s", ExceptionUtils.getStackTrace(e));
        }
    }

<<<<<<< HEAD
    public void initialize(TelemetryConfiguration configuration,
                           ApplicationInsightsXmlConfiguration applicationInsightsConfig) {

        setInternalLogger(applicationInsightsConfig.getSdkLogger(), configuration);
=======
            setInstrumentationKey(applicationInsightsConfig, configuration);
            setConnectionString(applicationInsightsConfig, configuration);
            setRoleName(applicationInsightsConfig, configuration);

            TelemetrySampler telemetrySampler = getSampler(applicationInsightsConfig.getSampler());
            boolean channelIsConfigured = setChannel(applicationInsightsConfig.getChannel(), telemetrySampler, configuration);
            if (!channelIsConfigured) {
                InternalLogger.INSTANCE.warn("No channel was initialized. A channel must be set before telemetry tracking will operate correctly.");
            }
            configuration.setTrackingIsDisabled(applicationInsightsConfig.isDisableTelemetry());

            setContextInitializers(applicationInsightsConfig.getContextInitializers(), configuration);
            setTelemetryInitializers(applicationInsightsConfig.getTelemetryInitializers(), configuration);
            setTelemetryModules(applicationInsightsConfig, configuration);
            setTelemetryProcessors(applicationInsightsConfig, configuration);

            TelemetryChannel channel = configuration.getChannel();
            if (channel instanceof LocalForwarderTelemetryChannel
                && isQuickPulseEnabledInConfiguration(applicationInsightsConfig)) {
                    InternalLogger.INSTANCE.info("LocalForwarder will handle QuickPulse communication. Disabling SDK QuickPulse thread.");
                    applicationInsightsConfig.getQuickPulse().setEnabled(false);
            }
            setQuickPulse(applicationInsightsConfig, configuration);
>>>>>>> e53f772b

        setInstrumentationKey(applicationInsightsConfig, configuration);
        setRoleName(applicationInsightsConfig, configuration);

        TelemetrySampler telemetrySampler = getSampler(applicationInsightsConfig.getSampler());
        boolean channelIsConfigured = setChannel(applicationInsightsConfig.getChannel(), telemetrySampler, configuration);
        if (!channelIsConfigured) {
            InternalLogger.INSTANCE.warn("No channel was initialized. A channel must be set before telemetry tracking will operate correctly.");
        }
        configuration.setTrackingIsDisabled(applicationInsightsConfig.isDisableTelemetry());

        setContextInitializers(applicationInsightsConfig.getContextInitializers(), configuration);
        setTelemetryInitializers(applicationInsightsConfig.getTelemetryInitializers(), configuration);
        setTelemetryModules(applicationInsightsConfig, configuration);
        setTelemetryProcessors(applicationInsightsConfig, configuration);

        TelemetryChannel channel = configuration.getChannel();
        if (channel instanceof LocalForwarderTelemetryChannel
            && isQuickPulseEnabledInConfiguration(applicationInsightsConfig)) {
                InternalLogger.INSTANCE.info("LocalForwarder will handle QuickPulse communication. Disabling SDK QuickPulse thread.");
                applicationInsightsConfig.getQuickPulse().setEnabled(false);
        }
        setQuickPulse(applicationInsightsConfig);

        initializeComponents(configuration);
    }

    private void setMinimumConfiguration(ApplicationInsightsXmlConfiguration userConfiguration, TelemetryConfiguration configuration) {
        setInstrumentationKey(userConfiguration, configuration);
        setRoleName(userConfiguration, configuration);
        configuration.setChannel(new InProcessTelemetryChannel(configuration));
        addHeartBeatModule(configuration);
        setContextInitializers(null, configuration);
        initializeComponents(configuration);
    }

    private void setInternalLogger(SDKLoggerXmlElement sdkLogger, TelemetryConfiguration configuration) {
        if (sdkLogger == null) {
            return;
        }

        InternalLogger.INSTANCE.initialize(sdkLogger.getType(), sdkLogger.getData());
    }

    /**
     * Sets the configuration data of Telemetry Initializers in configuration class.
     * @param telemetryInitializers The configuration data.
     * @param configuration The configuration class.
     */
    private void setTelemetryInitializers(TelemetryInitializersXmlElement telemetryInitializers, TelemetryConfiguration configuration) {
        if (telemetryInitializers == null) {
            return;
        }

        List<TelemetryInitializer> initializerList = configuration.getTelemetryInitializers();
        ReflectionUtils.loadComponents(TelemetryInitializer.class, initializerList, telemetryInitializers.getAdds());
    }

    /**
     * Sets the configuration data of Context Initializers in configuration class.
     * @param contextInitializers The configuration data.
     * @param configuration The configuration class.
     */
    private void setContextInitializers(ContextInitializersXmlElement contextInitializers, TelemetryConfiguration configuration) {
        new ContextInitializersInitializer().initialize(contextInitializers, configuration);
    }

    private void setQuickPulse(ApplicationInsightsXmlConfiguration appConfiguration, TelemetryConfiguration configuration) {
        if (isQuickPulseEnabledInConfiguration(appConfiguration)) {
            InternalLogger.INSTANCE.trace("Initializing QuickPulse...");
            QuickPulse.INSTANCE.initialize(configuration);
        }
    }

    private boolean isQuickPulseEnabledInConfiguration(ApplicationInsightsXmlConfiguration appConfiguration) {
        QuickPulseXmlElement quickPulseXmlElement = appConfiguration.getQuickPulse();
        return quickPulseXmlElement.isEnabled();
    }

    /**
     * Sets the configuration data of Modules Initializers in configuration class.
     * @param appConfiguration The configuration data.
     * @param configuration The configuration class.
     */
    private void setTelemetryModules(ApplicationInsightsXmlConfiguration appConfiguration, TelemetryConfiguration configuration) {
        TelemetryModulesXmlElement configurationModules = appConfiguration.getModules();
        List<TelemetryModule> modules = configuration.getTelemetryModules();

        if (configurationModules != null) {
            ReflectionUtils.loadComponents(TelemetryModule.class, modules, configurationModules.getAdds());
        }

        //if heartbeat module is not loaded, load heartbeat module
        if (!isHeartBeatModuleAdded(modules)) {
            addHeartBeatModule(configuration);
        }

        List<TelemetryModule> pcModules = getPerformanceModules(appConfiguration.getPerformance());

        modules.addAll(pcModules);
    }

    private void setTelemetryProcessors(ApplicationInsightsXmlConfiguration appConfiguration, TelemetryConfiguration configuration) {
        TelemetryProcessorsXmlElement configurationProcessors = appConfiguration.getTelemetryProcessors();
        List<TelemetryProcessor> processors = configuration.getTelemetryProcessors();

        if (configurationProcessors != null) {
            ArrayList<TelemetryProcessorXmlElement> b = configurationProcessors.getBuiltInTelemetryProcessors();
            if (!b.isEmpty()) {
                List<String> processorsBuiltInNames = new ArrayList<>();
                if (System.getProperty(BUILTIN_PROCESSORS_SCANNING_ENABLED_PROPERTY, "false").equalsIgnoreCase("true")) {
                    processorsBuiltInNames = AnnotationPackageScanner.scanForClassAnnotations(new Class[]{BuiltInProcessor.class}, performanceCountersSection);
                } else {
                    addDefaultBuiltInProcessors(processorsBuiltInNames);
                }
                final HashMap<String, String> builtInMap = new HashMap<String, String>();
                for (String processorsBuiltInName : processorsBuiltInNames) {
                    builtInMap.put(processorsBuiltInName.substring(processorsBuiltInName.lastIndexOf(".") + 1), processorsBuiltInName);
                }
                ArrayList<TelemetryProcessorXmlElement> validProcessors = new ArrayList<TelemetryProcessorXmlElement>();
                for (TelemetryProcessorXmlElement element : b) {
                    String fullTypeName = builtInMap.get(element.getType());
                    if (LocalStringsUtils.isNullOrEmpty(fullTypeName)) {
                        InternalLogger.INSTANCE.error("Failed to find built in processor: '%s', ignored", element.getType());
                        continue;
                    }
                    element.setType(fullTypeName);
                    validProcessors.add(element);
                }
                loadProcessorComponents(processors, validProcessors);
            }
            ArrayList<TelemetryProcessorXmlElement> customs = configurationProcessors.getCustomTelemetryProcessors();
            loadProcessorComponents(processors, customs);
        }
    }

    private void addDefaultBuiltInProcessors(List<String> p) {
        p.add(FixedRateSamplingTelemetryProcessor.class.getCanonicalName());
        p.add(PageViewTelemetryFilter.class.getCanonicalName());
        p.add(RequestTelemetryFilter.class.getCanonicalName());
        p.add(SyntheticSourceFilter.class.getCanonicalName());
        p.add(TelemetryEventFilter.class.getCanonicalName());
        p.add(TraceTelemetryFilter.class.getCanonicalName());
    }


    /**
     * Setting an instrumentation key:
     * First we try the system property '-DAPPLICATION_INSIGHTS_IKEY=i_key' or '-DAPPINSIGHTS_INSTRUMENTATIONKEY=i_key'
     * Next we will try the environment variable 'APPLICATION_INSIGHTS_IKEY' or 'APPINSIGHTS_INSTRUMENTATIONKEY'
     * Next we will try to fetch the i-key from the ApplicationInsights.xml
     * @param userConfiguration The configuration that was represents the user's configuration in ApplicationInsights.xml.
     * @param configuration The configuration class.
     */
    private void setInstrumentationKey(ApplicationInsightsXmlConfiguration userConfiguration, TelemetryConfiguration configuration) {
        try {
            String ikey;

            // First, check whether an i-key was provided as a java system property i.e. '-DAPPLICATION_INSIGHTS_IKEY=i_key', or '-DAPPINSIGHTS_INSTRUMENTATIONKEY=i_key'
            ikey = System.getProperty(EXTERNAL_PROPERTY_IKEY_NAME);
            if (!Strings.isNullOrEmpty(ikey)) {
                configuration.setInstrumentationKey(ikey);
                return;
            }
            ikey = System.getProperty(EXTERNAL_PROPERTY_IKEY_NAME_SECONDARY);
            if (!Strings.isNullOrEmpty(ikey)) {
                configuration.setInstrumentationKey(ikey);
                return;
            }

            // Second, try to find the i-key as an environment variable 'APPLICATION_INSIGHTS_IKEY' or 'APPINSIGHTS_INSTRUMENTATIONKEY'
            ikey = System.getenv(EXTERNAL_PROPERTY_IKEY_NAME);
            if (!Strings.isNullOrEmpty(ikey)) {
                configuration.setInstrumentationKey(ikey);
                return;
            }
            ikey = System.getenv(EXTERNAL_PROPERTY_IKEY_NAME_SECONDARY);
            if (!Strings.isNullOrEmpty(ikey)) {
                configuration.setInstrumentationKey(ikey);
                return;
            }

            // Else, try to find the i-key in ApplicationInsights.xml
            if (userConfiguration != null) {
                ikey = userConfiguration.getInstrumentationKey();
                if (ikey == null) {
                    return;
                }

                ikey = ikey.trim();
                if (ikey.length() == 0) {
                    return;
                }

                configuration.setInstrumentationKey(ikey);
            }
        } catch (Exception e) {
            InternalLogger.INSTANCE.error("Failed to set instrumentation key: '%s'", e.toString());
        }
    }

    private void setConnectionString(ApplicationInsightsXmlConfiguration configXml, TelemetryConfiguration configuration) {
        // connection string > ikey
        // hardcoded > env var > system property > config.xml

        // hardcoded should follow a different path
        String connectionString = configXml.getConnectionString(); // config.xml

        String nextValue = System.getenv(CONNECTION_STRING_ENV_VAR_NAME);
        if (!Strings.isNullOrEmpty(nextValue)) {
            if (!Strings.isNullOrEmpty(connectionString)) {
                InternalLogger.INSTANCE.warn("Environment variable %s is overriding connection string value from %s", CONNECTION_STRING_ENV_VAR_NAME, CONFIG_FILE_NAME);
            }
            connectionString = nextValue;
        }

        if (connectionString != null) {
            configuration.setConnectionString(connectionString);
        }
    }

    private void setRoleName(ApplicationInsightsXmlConfiguration userConfiguration,
                           TelemetryConfiguration configuration) {
        try {
            String roleName;

            // try to find the role name in ApplicationInsights.xml
            if (userConfiguration != null) {
                roleName = userConfiguration.getRoleName();
                if (roleName == null) {
                    return;
                }

                roleName = roleName.trim();
                if (roleName.length() == 0) {
                    return;
                }

                configuration.setRoleName(roleName);
            }
        } catch (Exception e) {
            InternalLogger.INSTANCE.error("Failed to set role name: '%s'", e.toString());
        }
    }

    @SuppressWarnings("unchecked")
    private List<TelemetryModule> getPerformanceModules(PerformanceCountersXmlElement performanceConfigurationData) {
        PerformanceCounterContainer.INSTANCE.setCollectionFrequencyInSec(performanceConfigurationData.getCollectionFrequencyInSec());
        String pluginName = performanceConfigurationData.getPlugin();

        if (!LocalStringsUtils.isNullOrEmpty(pluginName)) {
            PerformanceCountersCollectionPlugin plugin = ReflectionUtils.createInstance(pluginName, PerformanceCountersCollectionPlugin.class);
            PerformanceCounterContainer.INSTANCE.setPlugin(plugin);
        }

        ArrayList<TelemetryModule> modules = new ArrayList<TelemetryModule>();

        List<String> performanceModuleNames = new ArrayList<>();
        if (System.getProperty(PERFORMANCE_MODULES_SCANNING_ENABLED_PROPERTY, "false").equalsIgnoreCase("true")) {
            performanceModuleNames = AnnotationPackageScanner.scanForClassAnnotations(new Class[]{PerformanceModule.class}, performanceCountersSection);
        }

        if (performanceModuleNames.size() == 0) {
            // Only a workaround for JBoss web servers.
            // Will be removed once the issue will be investigated and fixed.
            InternalLogger.INSTANCE.trace("Default performance counters will be automatically loaded.");
            performanceModuleNames.addAll(getDefaultPerformanceModulesNames());
        }

        for (String performanceModuleName : performanceModuleNames) {
            TelemetryModule module = ReflectionUtils.createInstance(performanceModuleName, TelemetryModule.class);
            if (module != null) {
                PerformanceModule pmAnnotation = module.getClass().getAnnotation(PerformanceModule.class);
                if (!performanceConfigurationData.isUseBuiltIn() && BUILT_IN_NAME.equals(pmAnnotation.value())) {
                    continue;
                }
                if (module instanceof PerformanceCounterConfigurationAware) {
                    PerformanceCounterConfigurationAware awareModule = (PerformanceCounterConfigurationAware)module;
                    try {
                        awareModule.addConfigurationData(performanceConfigurationData);
                    } catch (Exception e) {
                        InternalLogger.INSTANCE.error("Failed to add configuration data to performance module: '%s'", e.toString());
                    }
                }
                modules.add(module);
            } else {
                InternalLogger.INSTANCE.error("Failed to create performance module: '%s'", performanceModuleName);
            }
        }

        loadCustomJmxPCs(performanceConfigurationData.getJmxXmlElements());

        return modules;
    }

    /**
     * This method is only a workaround until the failure to load PCs in JBoss web servers will be solved.
     */
    private Set<String> getDefaultPerformanceModulesNames() {
        return defaultPerformaceModuleClassNames;
    }

    /**
     * The method will load the Jmx performance counters requested by the user to the system:
     * 1. Build a map where the key is the Jmx object name and the value is a list of requested attributes.
     * 2. Go through all the requested Jmx counters:
     *      a. If the object name is not in the map, add it with an empty list
     *         Else get the list
     *      b. Add the attribute to the list.
     *  3. Go through the map
     *      For every entry (object name and attributes)
     *          Build a {@link JmxMetricPerformanceCounter}
     *          Register the Performance Counter in the {@link PerformanceCounterContainer}
     *
     * @param jmxXmlElements
     */
    private void loadCustomJmxPCs(ArrayList<JmxXmlElement> jmxXmlElements) {
        try {
            if (jmxXmlElements == null) {
                return;
            }

            HashMap<String, Collection<JmxAttributeData>> data = new HashMap<String, Collection<JmxAttributeData>>();

            // Build a map of object name to its requested attributes
            for (JmxXmlElement jmxElement : jmxXmlElements) {
                Collection<JmxAttributeData> collection = data.get(jmxElement.getObjectName());
                if (collection == null) {
                    collection = new ArrayList<JmxAttributeData>();
                    data.put(jmxElement.getObjectName(), collection);
                }

                if (Strings.isNullOrEmpty(jmxElement.getObjectName())) {
                    InternalLogger.INSTANCE.error("JMX object name is empty, will be ignored");
                    continue;
                }

                if (Strings.isNullOrEmpty(jmxElement.getAttribute())) {
                    InternalLogger.INSTANCE.error("JMX attribute is empty for '%s', will be ignored", jmxElement.getObjectName());
                    continue;
                }

                if (Strings.isNullOrEmpty(jmxElement.getDisplayName())) {
                    InternalLogger.INSTANCE.error("JMX display name is empty for '%s', will be ignored", jmxElement.getObjectName());
                    continue;
                }

                collection.add(new JmxAttributeData(jmxElement.getDisplayName(), jmxElement.getAttribute(), jmxElement.getType()));
            }

            // Register each entry in the performance container
            for (Map.Entry<String, Collection<JmxAttributeData>> entry : data.entrySet()) {
                try {
                    if (PerformanceCounterContainer.INSTANCE.register(new JmxMetricPerformanceCounter(entry.getKey(), entry.getKey(), entry.getValue()))) {
                        InternalLogger.INSTANCE.trace("Registered JMX performance counter '%s'", entry.getKey());
                    } else {
                        InternalLogger.INSTANCE.trace("Failed to register JMX performance counter '%s'", entry.getKey());
                    }
                } catch (Exception e) {
                    InternalLogger.INSTANCE.error("Failed to register JMX performance counter '%s': '%s'", entry.getKey(), e.toString());
                }
            }
        } catch (Exception e) {
            InternalLogger.INSTANCE.error("Failed to register JMX performance counters: '%s'", e.toString());
        }
    }

    private TelemetrySampler getSampler(SamplerXmlElement sampler) {
        return new TelemetrySamplerInitializer().getSampler(sampler);
    }

    /**
     * Setting the channel.
     * @param channelXmlElement The configuration element holding the channel data.
     * @param telemetrySampler The sampler that should be injected into the channel
     * @param configuration The configuration class.
     * @return True on success.
     */
    private boolean setChannel(ChannelXmlElement channelXmlElement, TelemetrySampler telemetrySampler, TelemetryConfiguration configuration) {
        String channelName = channelXmlElement.getType();
        if (channelName != null) {
            TelemetryChannel channel = createChannel(channelXmlElement, configuration);
            if (channel != null) {
                channel.setSampler(telemetrySampler);
                configuration.setChannel(channel);
                return true;
            } else {
                InternalLogger.INSTANCE.error("Failed to create '%s'", channelName);
                if (!InProcessTelemetryChannel.class.getCanonicalName().equals(channelName)) {
                    return false;
                }
            }
        }

        try {
            // We will create the default channel and we assume that the data is relevant.
            TelemetryChannel channel = new InProcessTelemetryChannel(configuration, channelXmlElement.getData());
            channel.setSampler(telemetrySampler);
            configuration.setChannel(channel);
            return true;
        } catch (Exception e) {
            InternalLogger.INSTANCE.error("Failed to create InProcessTelemetryChannel, exception: %s, will create the default one with default arguments", e.toString());
            TelemetryChannel channel = new InProcessTelemetryChannel(configuration);
            channel.setSampler(telemetrySampler);
            configuration.setChannel(channel);
            return true;
        }
    }

    private TelemetryChannel createChannel(ChannelXmlElement channelXmlElement, TelemetryConfiguration configuration) {
        String channelName = channelXmlElement.getType();
        TelemetryChannel channel = ReflectionUtils.createConfiguredInstance(channelName, TelemetryChannel.class, configuration, channelXmlElement.getData());

        if (channel == null) {
            channel = ReflectionUtils.createInstance(channelName, TelemetryChannel.class, Map.class, channelXmlElement.getData());
        }

        return channel;
    }

    private void loadProcessorComponents(List<TelemetryProcessor> list, Collection<TelemetryProcessorXmlElement> classesFromConfiguration) {
        if (classesFromConfiguration == null) {
            return;
        }

        TelemetryProcessorCreator creator = new TelemetryProcessorCreator();
        for (TelemetryProcessorXmlElement classData : classesFromConfiguration) {
            TelemetryProcessor processor = creator.Create(classData);
            if (processor == null) {
                InternalLogger.INSTANCE.error("Processor %s failure during initialization", classData.getType());
                continue;
            }

            InternalLogger.INSTANCE.trace("Processor %s was added successfully", classData.getType());
            list.add(processor);
        }
    }

    private void initializeComponents(TelemetryConfiguration configuration) {
        List<TelemetryModule> telemetryModules = configuration.getTelemetryModules();

        for (TelemetryModule module : telemetryModules) {
            try {
                module.initialize(configuration);
            } catch (Exception e) {
                InternalLogger.INSTANCE.error(
                        "Failed to initialized telemetry module " + module.getClass().getSimpleName() + ". Exception");
            }
        }
    }

    /**
     * Adds heartbeat module with default configuration
     * @param configuration TelemetryConfiguration Instance
     */
    private void addHeartBeatModule(TelemetryConfiguration configuration) {
        HeartBeatModule module = new HeartBeatModule(new HashMap<String, String>());
        configuration.getTelemetryModules().add(module);
    }

    /**
     * Checks if heartbeat module is present
     * @param module List of modules in current TelemetryConfiguration Instance
     * @return true if heartbeat module is present
     */
    private boolean isHeartBeatModuleAdded(List<TelemetryModule> module) {
        for (TelemetryModule mod : module) {
            if (mod instanceof HeartBeatModule) return true;
        }
        return false;
    }

    @VisibleForTesting
    void setPerformanceCountersSection(String performanceCountersSection) {
        this.performanceCountersSection = performanceCountersSection;
    }

    @VisibleForTesting
    void setBuilder(AppInsightsConfigurationBuilder builder) {
        this.builder = builder;
    }
}<|MERGE_RESOLUTION|>--- conflicted
+++ resolved
@@ -137,38 +137,13 @@
         }
     }
 
-<<<<<<< HEAD
     public void initialize(TelemetryConfiguration configuration,
                            ApplicationInsightsXmlConfiguration applicationInsightsConfig) {
 
         setInternalLogger(applicationInsightsConfig.getSdkLogger(), configuration);
-=======
-            setInstrumentationKey(applicationInsightsConfig, configuration);
-            setConnectionString(applicationInsightsConfig, configuration);
-            setRoleName(applicationInsightsConfig, configuration);
-
-            TelemetrySampler telemetrySampler = getSampler(applicationInsightsConfig.getSampler());
-            boolean channelIsConfigured = setChannel(applicationInsightsConfig.getChannel(), telemetrySampler, configuration);
-            if (!channelIsConfigured) {
-                InternalLogger.INSTANCE.warn("No channel was initialized. A channel must be set before telemetry tracking will operate correctly.");
-            }
-            configuration.setTrackingIsDisabled(applicationInsightsConfig.isDisableTelemetry());
-
-            setContextInitializers(applicationInsightsConfig.getContextInitializers(), configuration);
-            setTelemetryInitializers(applicationInsightsConfig.getTelemetryInitializers(), configuration);
-            setTelemetryModules(applicationInsightsConfig, configuration);
-            setTelemetryProcessors(applicationInsightsConfig, configuration);
-
-            TelemetryChannel channel = configuration.getChannel();
-            if (channel instanceof LocalForwarderTelemetryChannel
-                && isQuickPulseEnabledInConfiguration(applicationInsightsConfig)) {
-                    InternalLogger.INSTANCE.info("LocalForwarder will handle QuickPulse communication. Disabling SDK QuickPulse thread.");
-                    applicationInsightsConfig.getQuickPulse().setEnabled(false);
-            }
-            setQuickPulse(applicationInsightsConfig, configuration);
->>>>>>> e53f772b
 
         setInstrumentationKey(applicationInsightsConfig, configuration);
+        setConnectionString(applicationInsightsConfig, configuration);
         setRoleName(applicationInsightsConfig, configuration);
 
         TelemetrySampler telemetrySampler = getSampler(applicationInsightsConfig.getSampler());
@@ -185,11 +160,11 @@
 
         TelemetryChannel channel = configuration.getChannel();
         if (channel instanceof LocalForwarderTelemetryChannel
-            && isQuickPulseEnabledInConfiguration(applicationInsightsConfig)) {
-                InternalLogger.INSTANCE.info("LocalForwarder will handle QuickPulse communication. Disabling SDK QuickPulse thread.");
-                applicationInsightsConfig.getQuickPulse().setEnabled(false);
-        }
-        setQuickPulse(applicationInsightsConfig);
+                && isQuickPulseEnabledInConfiguration(applicationInsightsConfig)) {
+            InternalLogger.INSTANCE.info("LocalForwarder will handle QuickPulse communication. Disabling SDK QuickPulse thread.");
+            applicationInsightsConfig.getQuickPulse().setEnabled(false);
+        }
+        setQuickPulse(applicationInsightsConfig, configuration);
 
         initializeComponents(configuration);
     }

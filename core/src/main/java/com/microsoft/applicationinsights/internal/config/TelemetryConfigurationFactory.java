--- conflicted
+++ resolved
@@ -131,28 +131,11 @@
         }
         configuration.setTrackingIsDisabled(applicationInsightsConfig.isDisableTelemetry());
 
-<<<<<<< HEAD
         setContextInitializers(applicationInsightsConfig.getContextInitializers(), configuration);
         setTelemetryInitializers(applicationInsightsConfig.getTelemetryInitializers(), configuration);
         setTelemetryModules(applicationInsightsConfig, configuration);
         setTelemetryProcessors(applicationInsightsConfig, configuration);
-=======
-            TelemetrySampler telemetrySampler = getSampler(applicationInsightsConfig.getSampler());
-            boolean channelIsConfigured = setChannel(applicationInsightsConfig.getChannel(), telemetrySampler, configuration);
-            if (!channelIsConfigured) {
-                InternalLogger.INSTANCE.warn("No channel was initialized. A channel must be set before telemetry tracking will operate correctly.");
-            }
-            configuration.setTrackingIsDisabled(applicationInsightsConfig.isDisableTelemetry());
-
-            setContextInitializers(applicationInsightsConfig.getContextInitializers(), configuration);
-            setTelemetryInitializers(applicationInsightsConfig.getTelemetryInitializers(), configuration);
-            setTelemetryModules(applicationInsightsConfig, configuration);
-            setTelemetryProcessors(applicationInsightsConfig, configuration);
-
-            setQuickPulse(applicationInsightsConfig, configuration);
->>>>>>> 7b01f10b
-
-        TelemetryChannel channel = configuration.getChannel();
+
         setQuickPulse(applicationInsightsConfig, configuration);
 
         initializeComponents(configuration);
